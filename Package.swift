/*
 This source file is part of the Swift.org open source project

 Copyright 2015 - 2016 Apple Inc. and the Swift project authors
 Licensed under Apache License v2.0 with Runtime Library Exception

 See http://swift.org/LICENSE.txt for license information
 See http://swift.org/CONTRIBUTORS.txt for Swift project authors
*/

import PackageDescription

let package = Package(
    name: "SwiftPM",
    
    /**
     The following is parsed by our bootstrap script, so
     if you make changes here please check the bootstrap still
     succeeds! Thanks.
    */
    targets: [
        // The `PackageDescription` module is special, it defines the API which
        // is available to the `Package.swift` manifest files.
        Target( name: "PackageDescription",
                dependencies: []),

        // MARK: Support libraries
        
<<<<<<< HEAD
        Target( name: "libc",
                dependencies: []),
        Target( name: "POSIX",
                dependencies: ["libc"]),
        Target( name: "Basic", dependencies: ["libc", "POSIX"]),
        Target( name: "Utility", dependencies: ["POSIX", "Basic", "PackageDescription"]),
            // FIXME: We should be kill the PackageDescription dependency above.
        Target( name: "SourceControl", dependencies: ["Basic", "Utility"]),
        Target( name: "TestSupport", dependencies: ["Basic", "Utility", "POSIX"]),
=======
        Target(
            /** Cross-platform access to bare `libc` functionality. */
            name: "libc",
            dependencies: []),
        Target(
            /** “Swifty” POSIX functions from libc */
            name: "POSIX",
            dependencies: ["libc"]),
        Target(
            /** Basic support library */
            name: "Basic",
            dependencies: ["libc", "POSIX"]),
        Target(
            /** Abstractions for common operations, should migrate to Basic */
            name: "Utility",
            dependencies: ["POSIX", "Basic", "PackageDescription"]),
            // FIXME: We should kill the PackageDescription dependency above.
        Target(
            /** Source control operations */
            name: "SourceControl",
            dependencies: ["Basic", "Utility"]),
>>>>>>> 3392287a

        // MARK: Project Model
        
        Target( name: "PackageModel", dependencies: ["Basic", "PackageDescription", "Utility"]),
        Target( name: "PackageLoading", dependencies: ["Basic", "PackageDescription", "PackageModel"]),

        // MARK: Package Dependency Resolution
        
<<<<<<< HEAD
        Target( name: "Get", dependencies: ["Basic", "PackageDescription", "PackageModel", "PackageLoading"]),
        Target( name: "PackageGraph", dependencies: ["Basic", "Get", "PackageLoading", "PackageModel"]),
=======
        Target(
            /** Fetches Packages and their dependencies */
            name: "Get",
            dependencies: ["Basic", "PackageDescription", "PackageModel", "PackageLoading"]),
        Target(
            /** Data structures and support for complete package graphs */
            name: "PackageGraph",
            dependencies: ["Basic", "PackageLoading", "PackageModel", "SourceControl", "Utility"]),
>>>>>>> 3392287a
        
        // MARK: Package Manager Functionality
        
        Target( name: "Build", dependencies: ["Basic", "PackageGraph"]),
        Target( name: "Xcodeproj", dependencies: ["Basic", "PackageGraph"]),

        // MARK: Commands
        
<<<<<<< HEAD
        Target( name: "Commands", dependencies: ["Basic", "Build", "Get", "PackageGraph", "Xcodeproj"]),
        Target( name: "swift-package", dependencies: ["Commands"]),
        Target( name: "swift-build", dependencies: ["Commands"]),
        Target( name: "swift-test", dependencies: ["Commands"]),
        Target( name: "swiftpm-xctest-helper", dependencies: []),
=======
        Target(
            /** High-level commands */
            name: "Commands",
            dependencies: ["Basic", "Build", "Get", "PackageGraph", "SourceControl", "Xcodeproj"]),
        Target(
            /** The main executable provided by SwiftPM */
            name: "swift-package",
            dependencies: ["Commands"]),
        Target(
            /** Builds packages */
            name: "swift-build",
            dependencies: ["Commands"]),
        Target(
            /** Runs package tests */
            name: "swift-test",
            dependencies: ["Commands"]),
        Target(
            /** Shim tool to find test names on OS X */
            name: "swiftpm-xctest-helper",
            dependencies: []),
>>>>>>> 3392287a

        // MARK: Additional Test Dependencies

        Target(
            /** Test support library */
            name: "TestSupport",
            dependencies: ["Basic", "POSIX", "PackageLoading", "Utility"]),
        
<<<<<<< HEAD
        Target( name: "BasicTests", dependencies: ["TestSupport"]),
        Target( name: "BuildTests", dependencies: ["Build", "TestSupport"]),
        Target( name: "CommandsTests", dependencies: ["Commands", "TestSupport"]),
        Target( name: "FunctionalTests", dependencies: ["Basic", "Utility", "PackageModel", "TestSupport"]),
        Target( name: "GetTests", dependencies: ["Get", "TestSupport"]),
        Target( name: "PackageLoadingTests", dependencies: ["PackageLoading", "TestSupport"]),
        Target( name: "SourceControlTests", dependencies: ["SourceControl", "TestSupport"]),
        Target( name: "UtilityTests", dependencies: ["Utility", "TestSupport"]),
=======
        Target(
            name: "BasicTests",
            dependencies: ["TestSupport"]),
        Target(
            name: "BuildTests",
            dependencies: ["Build", "TestSupport"]),
        Target(
            name: "CommandsTests",
            dependencies: ["Commands", "TestSupport"]),
        Target(
            name: "FunctionalTests",
            dependencies: ["Basic", "Utility", "PackageModel", "TestSupport"]),
        Target(
            name: "GetTests",
            dependencies: ["Get", "TestSupport"]),
        Target(
            name: "PackageLoadingTests",
            dependencies: ["PackageLoading", "TestSupport"]),
        Target(
            name: "PackageGraphTests",
            dependencies: ["PackageGraph", "TestSupport"]),
        Target(
            name: "SourceControlTests",
            dependencies: ["SourceControl", "TestSupport"]),
        Target(
            name: "UtilityTests",
            dependencies: ["Utility", "TestSupport"]),
>>>>>>> 3392287a
    ])


// otherwise executables are auto-determined you could
// prevent this by asking for the auto-determined list
// here and editing it.

let dylib = Product(name: "PackageDescription", type: .Library(.Dynamic), modules: "PackageDescription")

products.append(dylib)<|MERGE_RESOLUTION|>--- conflicted
+++ resolved
@@ -26,7 +26,6 @@
 
         // MARK: Support libraries
         
-<<<<<<< HEAD
         Target( name: "libc",
                 dependencies: []),
         Target( name: "POSIX",
@@ -35,30 +34,6 @@
         Target( name: "Utility", dependencies: ["POSIX", "Basic", "PackageDescription"]),
             // FIXME: We should be kill the PackageDescription dependency above.
         Target( name: "SourceControl", dependencies: ["Basic", "Utility"]),
-        Target( name: "TestSupport", dependencies: ["Basic", "Utility", "POSIX"]),
-=======
-        Target(
-            /** Cross-platform access to bare `libc` functionality. */
-            name: "libc",
-            dependencies: []),
-        Target(
-            /** “Swifty” POSIX functions from libc */
-            name: "POSIX",
-            dependencies: ["libc"]),
-        Target(
-            /** Basic support library */
-            name: "Basic",
-            dependencies: ["libc", "POSIX"]),
-        Target(
-            /** Abstractions for common operations, should migrate to Basic */
-            name: "Utility",
-            dependencies: ["POSIX", "Basic", "PackageDescription"]),
-            // FIXME: We should kill the PackageDescription dependency above.
-        Target(
-            /** Source control operations */
-            name: "SourceControl",
-            dependencies: ["Basic", "Utility"]),
->>>>>>> 3392287a
 
         // MARK: Project Model
         
@@ -67,19 +42,8 @@
 
         // MARK: Package Dependency Resolution
         
-<<<<<<< HEAD
         Target( name: "Get", dependencies: ["Basic", "PackageDescription", "PackageModel", "PackageLoading"]),
-        Target( name: "PackageGraph", dependencies: ["Basic", "Get", "PackageLoading", "PackageModel"]),
-=======
-        Target(
-            /** Fetches Packages and their dependencies */
-            name: "Get",
-            dependencies: ["Basic", "PackageDescription", "PackageModel", "PackageLoading"]),
-        Target(
-            /** Data structures and support for complete package graphs */
-            name: "PackageGraph",
-            dependencies: ["Basic", "PackageLoading", "PackageModel", "SourceControl", "Utility"]),
->>>>>>> 3392287a
+        Target( name: "PackageGraph", dependencies: ["Basic", "PackageLoading", "PackageModel", "SourceControl", "Utility"]),
         
         // MARK: Package Manager Functionality
         
@@ -88,43 +52,16 @@
 
         // MARK: Commands
         
-<<<<<<< HEAD
-        Target( name: "Commands", dependencies: ["Basic", "Build", "Get", "PackageGraph", "Xcodeproj"]),
+        Target( name: "Commands", dependencies: ["Basic", "Build", "Get", "PackageGraph", "SourceControl", "Xcodeproj"]),
         Target( name: "swift-package", dependencies: ["Commands"]),
         Target( name: "swift-build", dependencies: ["Commands"]),
         Target( name: "swift-test", dependencies: ["Commands"]),
         Target( name: "swiftpm-xctest-helper", dependencies: []),
-=======
-        Target(
-            /** High-level commands */
-            name: "Commands",
-            dependencies: ["Basic", "Build", "Get", "PackageGraph", "SourceControl", "Xcodeproj"]),
-        Target(
-            /** The main executable provided by SwiftPM */
-            name: "swift-package",
-            dependencies: ["Commands"]),
-        Target(
-            /** Builds packages */
-            name: "swift-build",
-            dependencies: ["Commands"]),
-        Target(
-            /** Runs package tests */
-            name: "swift-test",
-            dependencies: ["Commands"]),
-        Target(
-            /** Shim tool to find test names on OS X */
-            name: "swiftpm-xctest-helper",
-            dependencies: []),
->>>>>>> 3392287a
 
         // MARK: Additional Test Dependencies
 
-        Target(
-            /** Test support library */
-            name: "TestSupport",
-            dependencies: ["Basic", "POSIX", "PackageLoading", "Utility"]),
+        Target( name: "TestSupport", dependencies: ["Basic", "POSIX", "PackageLoading", "Utility"]),
         
-<<<<<<< HEAD
         Target( name: "BasicTests", dependencies: ["TestSupport"]),
         Target( name: "BuildTests", dependencies: ["Build", "TestSupport"]),
         Target( name: "CommandsTests", dependencies: ["Commands", "TestSupport"]),
@@ -133,35 +70,6 @@
         Target( name: "PackageLoadingTests", dependencies: ["PackageLoading", "TestSupport"]),
         Target( name: "SourceControlTests", dependencies: ["SourceControl", "TestSupport"]),
         Target( name: "UtilityTests", dependencies: ["Utility", "TestSupport"]),
-=======
-        Target(
-            name: "BasicTests",
-            dependencies: ["TestSupport"]),
-        Target(
-            name: "BuildTests",
-            dependencies: ["Build", "TestSupport"]),
-        Target(
-            name: "CommandsTests",
-            dependencies: ["Commands", "TestSupport"]),
-        Target(
-            name: "FunctionalTests",
-            dependencies: ["Basic", "Utility", "PackageModel", "TestSupport"]),
-        Target(
-            name: "GetTests",
-            dependencies: ["Get", "TestSupport"]),
-        Target(
-            name: "PackageLoadingTests",
-            dependencies: ["PackageLoading", "TestSupport"]),
-        Target(
-            name: "PackageGraphTests",
-            dependencies: ["PackageGraph", "TestSupport"]),
-        Target(
-            name: "SourceControlTests",
-            dependencies: ["SourceControl", "TestSupport"]),
-        Target(
-            name: "UtilityTests",
-            dependencies: ["Utility", "TestSupport"]),
->>>>>>> 3392287a
     ])
 
 
