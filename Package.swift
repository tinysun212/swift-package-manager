--- conflicted
+++ resolved
@@ -60,8 +60,7 @@
 
         // MARK: Additional Test Dependencies
 
-<<<<<<< HEAD
-        Target( name: "TestSupport", dependencies: ["Basic", "POSIX", "PackageLoading", "Utility"]),
+        Target( name: "TestSupport", dependencies: ["Basic", "POSIX", "PackageGraph", "PackageLoading", "SourceControl", "Utility"]),
         
         Target( name: "BasicTests", dependencies: ["TestSupport"]),
         Target( name: "BuildTests", dependencies: ["Build", "TestSupport"]),
@@ -69,45 +68,10 @@
         Target( name: "FunctionalTests", dependencies: ["Basic", "Utility", "PackageModel", "TestSupport"]),
         Target( name: "GetTests", dependencies: ["Get", "TestSupport"]),
         Target( name: "PackageLoadingTests", dependencies: ["PackageLoading", "TestSupport"]),
+        Target( name: "PackageGraphTests", dependencies: ["PackageGraph", "TestSupport"]),
         Target( name: "SourceControlTests", dependencies: ["SourceControl", "TestSupport"]),
         Target( name: "UtilityTests", dependencies: ["Utility", "TestSupport"]),
-=======
-        Target(
-            /** Test support library */
-            name: "TestSupport",
-            dependencies: ["Basic", "POSIX", "PackageGraph", "PackageLoading", "SourceControl", "Utility"]),
-        
-        Target(
-            name: "BasicTests",
-            dependencies: ["TestSupport"]),
-        Target(
-            name: "BuildTests",
-            dependencies: ["Build", "TestSupport"]),
-        Target(
-            name: "CommandsTests",
-            dependencies: ["Commands", "TestSupport"]),
-        Target(
-            name: "FunctionalTests",
-            dependencies: ["Basic", "Utility", "PackageModel", "TestSupport"]),
-        Target(
-            name: "GetTests",
-            dependencies: ["Get", "TestSupport"]),
-        Target(
-            name: "PackageLoadingTests",
-            dependencies: ["PackageLoading", "TestSupport"]),
-        Target(
-            name: "PackageGraphTests",
-            dependencies: ["PackageGraph", "TestSupport"]),
-        Target(
-            name: "SourceControlTests",
-            dependencies: ["SourceControl", "TestSupport"]),
-        Target(
-            name: "UtilityTests",
-            dependencies: ["Utility", "TestSupport"]),
-        Target(
-            name: "XcodeprojTests",
-            dependencies: ["Xcodeproj", "TestSupport"]),
->>>>>>> 61f81710
+        Target( name: "XcodeprojTests", dependencies: ["Xcodeproj", "TestSupport"]),
     ])
 
 
