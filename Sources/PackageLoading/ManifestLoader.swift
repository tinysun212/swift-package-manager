--- conflicted
+++ resolved
@@ -237,29 +237,12 @@
         cmd += [resources.swiftCompiler.asString]
         cmd += ["--driver-mode=swift"]
         cmd += verbosity.ccArgs
-<<<<<<< HEAD
     #if CYGWIN
         cmd += ["-D", "CYGWIN"]
         cmd += ["-I", "/usr/include"]
     #endif
-        cmd += ["-I", resources.libraryPath.asString]
-    
-        // When running from Xcode, load PackageDescription.framework
-        // else load the dylib version of it
-    #if Xcode
-        cmd += ["-F", resources.libraryPath.asString]
-        cmd += ["-framework", "PackageDescription"]
-    #else
-        cmd += ["-L", resources.libraryPath.asString, "-lPackageDescription"] 
-    #endif
-    
-    #if os(macOS)
-        cmd += ["-target", "x86_64-apple-macosx10.10"]
-    #endif
-=======
         cmd += ["-L", runtimePath, "-lPackageDescription"]
         cmd += interpreterFlags
->>>>>>> 76e57452
         cmd += [manifestPath.asString]
 
         // Create and open a temporary file to write json to.
