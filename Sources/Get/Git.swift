/*
 This source file is part of the Swift.org open source project

 Copyright 2015 - 2016 Apple Inc. and the Swift project authors
 Licensed under Apache License v2.0 with Runtime Library Exception

 See http://swift.org/LICENSE.txt for license information
 See http://swift.org/CONTRIBUTORS.txt for Swift project authors
*/

import class Foundation.ProcessInfo

import Basic
import Utility

import func POSIX.realpath
import enum POSIX.Error

extension Git {
    class func clone(_ url: String, to dstdir: AbsolutePath) throws -> Repo {
        // Canonicalize URL.
        //
        // FIXME: This is redundant with the same code in the manifest loader.
        var url = url
        if URL.scheme(url) == nil {
            url = try realpath(url)
        }

        do {
<<<<<<< HEAD
          #if os(Linux) || CYGWIN
            let env = ProcessInfo.processInfo().environment
          #else
=======
>>>>>>> 3392287a
            let env = ProcessInfo.processInfo.environment
            try system(Git.tool, "clone",
                       "--recursive",   // get submodules too so that developers can use these if they so choose
                "--depth", "10",
                url, dstdir.asString, environment: env, message: "Cloning \(url)")
        } catch POSIX.Error.exitStatus {
            // Git 2.0 or higher is required
            if let majorVersion = Git.majorVersionNumber, majorVersion < 2 {
                throw Utility.Error.obsoleteGitVersion
            } else {
                throw Error.gitCloneFailure(url, dstdir.asString)
            }
        }

        return Repo(path: dstdir)!  //TODO no bangs
    }
}<|MERGE_RESOLUTION|>--- conflicted
+++ resolved
@@ -27,12 +27,6 @@
         }
 
         do {
-<<<<<<< HEAD
-          #if os(Linux) || CYGWIN
-            let env = ProcessInfo.processInfo().environment
-          #else
-=======
->>>>>>> 3392287a
             let env = ProcessInfo.processInfo.environment
             try system(Git.tool, "clone",
                        "--recursive",   // get submodules too so that developers can use these if they so choose
