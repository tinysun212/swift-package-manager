/*
 This source file is part of the Swift.org open source project

 Copyright 2015 - 2016 Apple Inc. and the Swift project authors
 Licensed under Apache License v2.0 with Runtime Library Exception

 See http://swift.org/LICENSE.txt for license information
 See http://swift.org/CONTRIBUTORS.txt for Swift project authors
*/

import Basic
import func POSIX.realpath
import func POSIX.getenv
import libc
import class Foundation.ProcessInfo

extension Version {
    static func vprefix(_ string: String) -> Version? {
        if string.characters.first == "v" {
            return Version(string.characters.dropFirst())
        } else {
            return nil
        }
    }
}

public class Git {
    /// Compute the version -> tag mapping from a list of input `tags`.
    public static func convertTagsToVersionMap(_ tags: [String]) -> [Version: String] {
        // First, check if we need to restrict the tag set to version-specific tags.
        var knownVersions: [Version: String] = [:]
        for versionSpecificKey in Versioning.currentVersionSpecificKeys {
            for tag in tags where tag.hasSuffix(versionSpecificKey) {
                let specifier = String(tag.characters.dropLast(versionSpecificKey.characters.count))
                if let version = Version(specifier) ?? Version.vprefix(specifier) {
                    knownVersions[version] = tag
                }
            }

            // If we found tags at this version-specific key, we are done.
            if !knownVersions.isEmpty {
                return knownVersions
            }
        }
            
        // Otherwise, look for normal tags.
        for tag in tags {
            if let version = Version(tag) {
                knownVersions[version] = tag
            }
        }

        // If we didn't find any versions, look for 'v'-prefixed ones.
        //
        // FIXME: We should match both styles simultaneously.
        if knownVersions.isEmpty {
            for tag in tags {
                if let version = Version.vprefix(tag) {
                    knownVersions[version] = tag
                }
            }
        }
        return knownVersions
    }
    
    public class Repo {
        public let path: AbsolutePath

        public init?(path: AbsolutePath) {
            self.path = resolveSymlinks(path)
            guard isDirectory(path.appending(component: ".git")) else { return nil }
        }

        public lazy var origin: String? = { repo in
            do {
                guard let url = try Git.runPopen([Git.tool, "-C", repo.path.asString, "config", "--get", "remote.origin.url"]).chuzzle() else {
                    return nil
                }
                if URL.scheme(url) == nil {
                    return try realpath(url)
                } else {
                    return url
                }

            } catch {
                //TODO better
                print("Bad git repository: \(repo.path.asString)", to: &stderr)
                return nil
            }
        }(self)

        /// The set of known versions and their tags.
        public lazy var knownVersions: [Version: String] = { repo in
            // Get the list of tags.
            let out = (try? Git.runPopen([Git.tool, "-C", repo.path.asString, "tag", "-l"])) ?? ""
            let tags = out.characters.split(separator: "\n").map{ String($0) }

            return Git.convertTagsToVersionMap(tags)
        }(self)

        /// The set of versions in the repository, in order.
        public lazy var versions: [Version] = { repo in
            return [Version](repo.knownVersions.keys).sorted()
        }(self)

        /// Check if repo contains a version tag
        public var hasVersion: Bool {
            return !versions.isEmpty
        }
        
        public var branch: String! {
            return try? Git.runPopen([Git.tool, "-C", path.asString, "rev-parse", "--abbrev-ref", "HEAD"]).chomp()
        }

        public var sha: String! {
            return try? Git.runPopen([Git.tool, "-C", path.asString, "rev-parse", "--verify", "HEAD"]).chomp()
        }
        public func versionSha(tag: String) throws -> String {
            return try Git.runPopen([Git.tool, "-C", path.asString, "rev-parse", "--verify", "\(tag)"]).chomp()
        }
        public var hasLocalChanges: Bool {
            let changes = try? Git.runPopen([Git.tool, "-C", path.asString, "status", "--porcelain"]).chomp()
            return !(changes?.isEmpty ?? true)
        }

        public func fetch() throws {
<<<<<<< HEAD
#if os(Linux) || CYGWIN
            try system(Git.tool, "-C", path.asString, "fetch", "--tags", "origin", environment: ProcessInfo.processInfo().environment, message: nil)
#else
=======
>>>>>>> 3392287a
            try system(Git.tool, "-C", path.asString, "fetch", "--tags", "origin", environment: ProcessInfo.processInfo.environment, message: nil)
        }
    }

    public class var tool: String {
        return getenv("SWIFT_GIT") ?? "git"
    }

    public class var version: String! {
        return try? Git.runPopen([Git.tool, "version"])
    }

    public class var majorVersionNumber: Int? {
        let prefix = "git version"
        var version = self.version!
        if version.hasPrefix(prefix) {
            let prefixRange = version.startIndex...version.index(version.startIndex, offsetBy: prefix.characters.count)
            version.removeSubrange(prefixRange)
        }
        guard let first = version.characters.first else {
            return nil
        }
        return Int(String(first))
    }

    /// Execute a git command while suppressing output.
    //
    // FIXME: Move clients of this to using real structured APIs.
    public class func runCommandQuietly(_ arguments: [String]) throws {
        try system(arguments)
    }

    /// Execute a git command and capture the output.
    //
    // FIXME: Move clients of this to using real structured APIs.
    public class func runPopen(_ arguments: [String]) throws -> String {
        return try popen(arguments)
    }
}<|MERGE_RESOLUTION|>--- conflicted
+++ resolved
@@ -124,12 +124,6 @@
         }
 
         public func fetch() throws {
-<<<<<<< HEAD
-#if os(Linux) || CYGWIN
-            try system(Git.tool, "-C", path.asString, "fetch", "--tags", "origin", environment: ProcessInfo.processInfo().environment, message: nil)
-#else
-=======
->>>>>>> 3392287a
             try system(Git.tool, "-C", path.asString, "fetch", "--tags", "origin", environment: ProcessInfo.processInfo.environment, message: nil)
         }
     }
