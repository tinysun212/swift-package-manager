/*
 This source file is part of the Swift.org open source project

 Copyright (c) 2014 - 2017 Apple Inc. and the Swift project authors
 Licensed under Apache License v2.0 with Runtime Library Exception

 See http://swift.org/LICENSE.txt for license information
 See http://swift.org/CONTRIBUTORS.txt for Swift project authors
*/

import libc

extension dirent {
<<<<<<< HEAD
#if CYGWIN
    public var d_namlen: UInt16 {
        get {
            var d_name = self.d_name
            let name = withUnsafePointer(to: &d_name) {
                $0.withMemoryRebound(to: CChar.self, capacity: 255) {
                    String.init(validatingUTF8: $0)
                }
            }
            if name != nil {
                return UInt16(name!.characters.count)
            }
            return 0
        }
        set {
        }
    }
#elseif !os(macOS)
    // Add a portability wrapper.
    //
    // FIXME: This should come from the standard library: https://bugs.swift.org/browse/SR-1726
    public var d_namlen: UInt16 {
        get {
            return d_reclen
        }
        set {
            d_reclen = newValue
        }
    }
#endif

=======
>>>>>>> 76e57452
    /// Get the directory name.
    ///
    /// This returns nil if the name is not valid UTF8.
    public var name: String? {
        var d_name = self.d_name
        return withUnsafePointer(to: &d_name) {
            String(validatingUTF8: UnsafeRawPointer($0).assumingMemoryBound(to: CChar.self))
        }
    }
}

// Re-export the typealias, for portability.
public typealias dirent = libc.dirent<|MERGE_RESOLUTION|>--- conflicted
+++ resolved
@@ -11,7 +11,6 @@
 import libc
 
 extension dirent {
-<<<<<<< HEAD
 #if CYGWIN
     public var d_namlen: UInt16 {
         get {
@@ -43,8 +42,6 @@
     }
 #endif
 
-=======
->>>>>>> 76e57452
     /// Get the directory name.
     ///
     /// This returns nil if the name is not valid UTF8.
