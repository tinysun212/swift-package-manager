--- conflicted
+++ resolved
@@ -14,7 +14,6 @@
 #endif
 import Utility
 
-<<<<<<< HEAD
 import func POSIX.getenv
 import enum POSIX.Error
 import class Foundation.ProcessInfo
@@ -47,10 +46,9 @@
             return "Failed to clone \(url) to \(path)"
         }
     }
-=======
+
 public enum GitRepositoryProviderError: Swift.Error {
     case gitCloneFailure(url: String, path: AbsolutePath, errorOutput: String)
->>>>>>> 76e57452
 }
 
 /// A `git` repository provider.
