#!/usr/bin/env python

"""
 This source file is part of the Swift.org open source project

 Copyright (c) 2014 - 2017 Apple Inc. and the Swift project authors
 Licensed under Apache License v2.0 with Runtime Library Exception

 See http://swift.org/LICENSE.txt for license information
 See http://swift.org/CONTRIBUTORS.txt for Swift project authors

 -------------------------------------------------------------------------
 This script is used to bootstrap the Swift package manager build.

 It does so by writing out a build task file which can be used to build a
 stage1 package manager. That package manager is then expected to be able
 to build itself to produce the production tools.

 Note that currently this script is also responsible for building the package
 manager in such a way that it can be installed along with the Swift package.
 In particular, it knows how to build the runtime PackageDescription library
 correctly and install it.  It can also build libSwiftPM, allowing clients to
 access package manager functionality.

"""

from __future__ import print_function

try:
    from cStringIO import StringIO
except ImportError:
    from io import StringIO
import argparse
import codecs
import copy
import errno
import json
import os
import pipes
import platform
import re
import shlex
import shutil
import subprocess
import sys
import tempfile

def note(message):
    print("--- %s: note: %s" % (os.path.basename(sys.argv[0]), message))
    sys.stdout.flush()


def error(message):
    print("--- %s: error: %s" % (os.path.basename(sys.argv[0]), message))
    sys.stdout.flush()
    raise SystemExit(1)

def symlink_force(target, link_name):
    if os.path.isdir(link_name):
        link_name = os.path.join(link_name, os.path.basename(target))
    try:
        os.symlink(target, link_name)
    except OSError as e:
        if e.errno == errno.EEXIST:
            os.remove(link_name)
            os.symlink(target, link_name)
        else:
            raise e

def mkdir_p(path):
    """
    mkdir_p(path)

    Create the given directory, if it does not exist.
    """

    try:
        os.makedirs(path)
    except OSError as e:
        # Ignore EEXIST, which may occur during a race condition.
        if e.errno != errno.EEXIST:
            raise


# FIXME: Consider eliminating this once the build task format supports node
# hashing.
def write_file_if_changed(path, data):
    """
    write_file_if_changed(path, data)

    Write the given data to the path, only updating the file if the contents are
    different than the current ones.
    """

    try:
        with open(path) as f:
            old_data = f.read()
    except:
        old_data = None
    if old_data == data:
        return

    # Create directory if needed.
    mkdir_p(os.path.dirname(path))

    # Write the contents.
    with open(path, "w") as f:
        f.write(data)

###

def find_xcode_version():
    return subprocess.check_output(
        ["xcodebuild", "-version"],
        universal_newlines=True).strip().splitlines()[0]

g_num_cpus = os.sysconf("SC_NPROCESSORS_ONLN")
g_default_sysroot = None
if platform.system() == 'Darwin':
    g_platform_path = subprocess.check_output(
        ["xcrun", "--sdk", "macosx", "--show-sdk-platform-path"],
        universal_newlines=True).strip()
    g_default_sysroot = subprocess.check_output(
        ["xcrun", "--sdk", "macosx", "--show-sdk-path"],
        universal_newlines=True).strip()

if platform.system() == 'Linux':
    g_shared_lib_ext = ".so"
elif platform.system().startswith('CYGWIN'):
    g_shared_lib_ext = ".dll"
else:
    g_shared_lib_ext = ".dylib"


# Represents a target definition extracted from the SwiftPM package manifest.
class Target(object):
    @property
    def virtual_node(self):
        return "<target-%s>" % (self.name)

    @property
    def linked_virtual_node(self):
        return "<link-%s>" % (self.name)

    def __init__(self, name, dependencies=[], swiftflags=[], extra_libs=[],
                 subpath=None):
        self.name = name
        self.dependencies = list(dependencies)
        self.swiftflags = list(swiftflags)
        self.extra_libs = list(extra_libs)

        # Discover the source files, and whether or not this is a library.
        self.is_library = True
        self.is_swift = False
        # FIXME: Currently only C libraries are supported in bootstrap script.
        self.is_c = False

        self.sources = []
        self.module_root_dir = os.path.join(g_source_root, subpath or self.name)

        for (dirpath, dirnames, filenames) in os.walk(self.module_root_dir):
            for name in filenames:
                path = os.path.join(dirpath, name)
                _, ext = os.path.splitext(name)
                if ext == '.swift':
                    self.is_swift = True
                    if name == 'main.swift':
                        self.is_library = False
                    self.sources.append(path)
                if ext == '.c':
                    self.is_c = True
                    self.sources.append(path)

        if self.is_swift and self.is_c:
            error("Target %s contains mixed C and Swift sources which is unsupported." % (self.name))

        self.sources.sort()

    def module_name(self):
        return self.name.replace("-", "_")

    def write_compile_commands(self, args, target_build_dir,
                                     module_dir, include_dir, output, objects,
                                     link_input_nodes, predecessor_node, target_map):
        if self.is_swift:
            self.write_swift_compile_commands(args, target_build_dir, module_dir,
                                              include_dir, output, objects, link_input_nodes,
                                              predecessor_node, target_map)
        elif self.is_c:
            self.write_c_compile_commands(args, target_build_dir, module_dir,
                                              include_dir, output, objects, link_input_nodes,
                                              predecessor_node)


    def write_swift_compile_commands(self, args, target_build_dir,
                                     module_dir, include_dir, output, objects,
                                     link_input_nodes, predecessor_node, target_map):
        # Compute the derived paths.
        module_path = os.path.join(module_dir, "%s.swiftmodule" % (self.name,))

        # Create the per-file entries.
        swift_objects = []
        for path in self.sources:
            filename = os.path.basename(path)
            base_path = os.path.join(
                target_build_dir, os.path.splitext(filename)[0])
            object_path = base_path + ".o"
            swift_objects.append(object_path)
            objects.append(object_path)

        # Form the command to build all the swift files.
        #
        # FIXME: The -j doesn't belong here, and should move into the
        # 'swift' tool.
        other_args = ['-I/usr/include', '-DCYGWIN', '-Onone', '-j%d' % g_num_cpus] + self.swiftflags
        if platform.system() == 'Darwin':
            other_args.extend(["-target", "x86_64-apple-macosx10.10"])
        if args.sysroot:
            other_args.extend(["-sdk", args.sysroot])
        compile_swift_node = '<compile-swift-%s>' % (self.name,)
        link_input_nodes.append(compile_swift_node)

        if args.libdispatch_source_dir:
            other_args.extend(["-Xcc", "-fblocks"])

	# FIXME: Default to swift version 3 for now.
        other_args.extend(["-swift-version", "3"])
        
        print("  %s:" % json.dumps(compile_swift_node), file=output)
        print("    tool: swift-compiler", file=output)
        print("    executable: %s" % json.dumps(args.swiftc_path), file=output)
        # FIXME: We shouldn't even need to specify the sources here once we have
        # discovered dependencies support.
        print("    inputs: %s" % json.dumps(
            [predecessor_node] + self.sources), file=output)
        print("    outputs: %s" % json.dumps(
            [compile_swift_node, module_path] + swift_objects), file=output)
        print("    module-name: %s" % json.dumps(self.module_name()), file=output)
        print("    module-output-path: %s" % json.dumps(module_path),
              file=output)
        print("    sources: %s" % json.dumps(self.sources), file=output)
        print("    objects: %s" % json.dumps(swift_objects), file=output)
        import_paths = [module_dir, include_dir]

        # To import C target, add import path to where modulemap is located.
        for dependency in self.dependencies:
            dep_target = target_map[dependency]
            if dep_target.is_c:
                import_paths.append(os.path.join(dep_target.module_root_dir, "include"))

        if args.foundation_path:
            import_paths.append(args.foundation_path)
            import_paths.append(os.path.join(args.foundation_path,
                                             "usr/lib/swift/CoreFoundation"))
            import_paths.append(os.path.join(args.foundation_path,
                                             "usr/lib/swift"))
        if args.libdispatch_build_dir:
            import_paths.append(os.path.join(args.libdispatch_build_dir,
                                             "src"))
            import_paths.append(os.path.join(args.libdispatch_build_dir,
                                             "src", "swift"))
        if args.libdispatch_source_dir:
            import_paths.append(args.libdispatch_source_dir)
        if args.xctest_path:
            import_paths.append(args.xctest_path)
        print("    import-paths: %s" % json.dumps(import_paths), file=output)
        print("    other-args: %s" % json.dumps(other_args),
              file=output)
        print("    temps-path: %s" % json.dumps(target_build_dir), file=output)
        print("    is-library: %s" % json.dumps(
            str(bool(self.is_library)).lower()), file=output)
        print(file=output)

    def write_c_compile_commands(self, args, target_build_dir,
                                     module_dir, include_dir, output, objects,
                                     link_input_nodes, predecessor_node):

        common_args = ["-fobjc-arc", "-fmodule-name=%s" % self.module_name()]
        if platform.system() == 'Darwin':
            common_args.extend(["-arch", "x86_64", "-mmacosx-version-min=10.10"])

        if args.sysroot:
            common_args.extend(["-isysroot", args.sysroot])

        common_args.extend(["-g", "-O0", "-MD", "-MT", "dependencies", "-MF"])

        for source in self.sources:
            filename = os.path.basename(source)
            base_path = os.path.join(
                target_build_dir, os.path.splitext(filename)[0])
            object_path = base_path + ".o"
            deps_path = base_path + ".d"
            objects.append(object_path)

            link_input_nodes.append(object_path)

            args = ["clang"]
            args.extend(common_args)
            args.extend([deps_path, "-c", source,"-o", object_path])

            print("  %s:" % json.dumps(object_path), file=output)
            print("    tool: clang", file=output)
            print("    description: Compile %s" % filename, file=output)
            print("    inputs: %s" % json.dumps([source]), file=output)
            print("    outputs: %s" % json.dumps([object_path]), file=output)
            print("    args: %s" % json.dumps(args), file=output)
            print("    deps: %s" % json.dumps(deps_path), file=output)
            print(file=output)


# Represents the type of a product extracted from the manifest.
ProductType = type('Enum', (), dict(
    EXECUTABLE = 'executable',
    STATIC_LIBRARY = 'static_library',
    DYNAMIC_LIBRARY = 'dynamic_library'
))


# Represents a product definition extracted from the SwiftPM package manifest.
class Product(object):
    @property
    def product_name(self):
        return {
            ProductType.EXECUTABLE: self.name,
            ProductType.DYNAMIC_LIBRARY: "lib" + self.name + g_shared_lib_ext,
            ProductType.STATIC_LIBRARY: "lib" + self.name + ".a"
        }[self.type]

    def __init__(self, name, type, targets=[]):
        self.name = name
        self.type = type
        self.targets = list(targets)


# Loads and parses the Package.swift manifest, returning the lists of Targets
# and Product objects discovered by doing so.
def parse_manifest():
<<<<<<< HEAD
    # we have a *very* strict format for our manifest to make parsing more
    # robust
    pattern = re.compile(
        r'Target\(.*?name: "(.*?)",\r?\n? *dependencies: (\[.*?\])\)',
=======
    # We have a *very* strict format for our manifest to make parsing more
    # robust.  We use this to determine the target and product definitions.
    target_pattern = re.compile(
        r'\.target\(.*?name: "(.*?)",\n *dependencies: (\[.*?\])\)',
        re.DOTALL | re.MULTILINE)
    product_pattern = re.compile(
        r'.library\([\n ]*name: \"(.*?)\",[\n ]*type: (.*?),[\n ]*targets: (\[.*?\])[\n ]*\)',
>>>>>>> 76e57452
        re.DOTALL | re.MULTILINE)

    # Load the manifest as a string (we always assume UTF-8 encoding).
    manifest_data = codecs.open(os.path.join(g_project_root,
                                "Package.swift"), encoding='utf-8',
                                errors='strict').read()

    # Extract the target definitions.
    def make_target(match):
        name = match.group(1)
        deps = eval(match.group(2))
        return Target(name, deps)
    targets = list(map(make_target, target_pattern.finditer(manifest_data)))

    # Extract the product definitions.
    def make_product(match):
        name = match.group(1)
        try:
            type = {
                '.executable': ProductType.EXECUTABLE,
                '.dynamic': ProductType.DYNAMIC_LIBRARY,
                '.static': ProductType.STATIC_LIBRARY
            }[match.group(2)]
        except:
            error("unknown type '%s for product '%s' in manifest" % (match.group(2), name))
        targets = eval(match.group(3))
        return Product(name, type, targets)
    products = list(map(make_product, product_pattern.finditer(manifest_data)))

    # Filter out the targets that should be ignored in stage 1.
    targets = [target for target in targets
               if target.name not in g_ignored_targets and
                  not target.name.endswith("Tests")]

    # Convert each target's array of dependencies from strings to corresponding
    # Target objects (taking into account that some might be implicit).
    for target in targets:
        def convert(targetName):
            try:
                return next(a for a in targets if a.name == targetName)
            except StopIteration:
                # this target is not explicit in the manifest: it is an
                # implicit target
                b = Target(targetName)
                targets.append(b)
                return b
        target.dependencies = list(map(convert, target.dependencies))

    # Construct the dependency graph, and convert each Target's dependencies
    # back to an array of strings.
    def convert(target):
        myset = set()

        def recurse(root):
            deps = []
            for dep in root.dependencies:
                if dep.name not in myset:
                    myset.add(dep.name)
                    deps += recurse(dep) + [dep.name]
            return deps
        # `reversed` because Linux link order must be reverse-topological
        return Target(target.name, reversed(recurse(target)))
    targets = list(map(convert, targets))
    
    # Finally, return the lists of targets and products.
    return (targets, products)

# Hard-coded target definition.
g_project_root = os.path.dirname(os.path.dirname(os.path.abspath(__file__)))
g_source_root = os.path.join(g_project_root, "Sources")
g_ignored_targets = ["swiftpm-xctest-helper", "TestSupport"]
(targets, products) = parse_manifest()
product_map = dict((p.name, p) for p in products)

# Create a quoted C string literal from an arbitrary string.
def make_c_string_literal(str):
    return "\"" + str.replace("\\", "\\\\").replace("\"", "\\\"") + "\""

# Create a quoted XML string literal from an arbitrary string.
def make_xml_string_literal(str):
    return "\"" + str.replace("&", "&amp;").replace("\"", "&quot;") + "\""


# Write out a header containing version information, and a module map for it.
def write_bootstrap_version_info(include_path, vendor_name, build_identifier):
    # Construct the header and write it out if it's changed.
    output = StringIO()
    vendor_name_literal = make_c_string_literal(vendor_name)
    build_identifier_literal = make_c_string_literal(build_identifier)
    contents = """
static inline const char* VendorNameString() {
    return %(vendor_name_literal)s;
}
static inline const char* BuildIdentifierString() {
    return %(build_identifier_literal)s;
}
""" % locals()
    write_file_if_changed(os.path.join(include_path, "VersionInfo.h"), contents)
    
    # Also construct the module map and write it out if it's changed.
    contents = """\
module VersionInfo [extern_c] {
    header \"VersionInfo.h\"
}
"""
    write_file_if_changed(os.path.join(include_path, "module.map"), contents)

class llbuild(object):

    def __init__(self, sandbox_path, targets, args):

        # Compute output directories paths.
        self.output_file = os.path.join(sandbox_path, "build.yaml")
        self.inc_dir = os.path.join(sandbox_path, "inc")
        self.lib_dir = os.path.join(sandbox_path, "lib")
        self.bin_dir = os.path.join(sandbox_path, "bin")
        self.module_dir = os.path.join(sandbox_path, "modules")
        self.targets = targets
        self.target_map = dict((t.name, t) for t in targets)
        self.sandbox_path = sandbox_path
        self.args = args

    def run(self):
        cmd = [self.args.sbt_path, "-f", self.output_file]
        if self.args.verbose:
            cmd.append("-v")
        result = subprocess.call(cmd)
        if result != 0:
            error("build failed with exit status %d" % (result,))

    def create_manifest(self):

        # Write out the build file.
        output = StringIO()

        # Write out the task file header.
        print("client:", file=output)
        print("  name: swift-build", file=output)
        print(file=output)

        # Write out the tools section.
        #
        # FIXME: Not yet defined.
        print("tools: {}", file=output)
        print(file=output)

        # Write out the targets list.
        #
        # We support 'all' (build all targets) and an individual name for each
        # target.
        #
        # FIXME: Need support for default target.
        print("targets:", file=output)
        print("  \"\": %s" % (json.dumps(
            [target.virtual_node for target in self.targets]),), file=output)
        print("  all: %s" % (json.dumps(
            [target.virtual_node for target in self.targets]),), file=output)
        for target in self.targets:
            print("  %s: %s" % (
                target.name, json.dumps([target.virtual_node])), file=output)
        print(file=output)

<<<<<<< HEAD
        # Write out the target build commands (we just name the command and node
        # the same).

        # Write the compile commands, if used.
        if target.sources:
            target.write_compile_commands(
                args, target_build_dir, module_dir, inc_dir, output, objects,
                link_input_nodes, predecessor_node)


        # llbuild tool to use for this command.
        tool = "shell"

        # Form the command line to link.
        linked_libraries = []
        if target.is_swift and target.is_library:
            tool = "archive"
            link_output_path = os.path.join(lib_dir, "%s.a" % (target.name,))
            link_command = [] # Archive tool auto infers objects from inputs.
        elif target.is_c and target.is_library:
            # We have to use shared library for interpolation between Swift and C so we can't use static library for C Targets.
            link_output_path = os.path.join(lib_dir, target.name + g_shared_lib_ext)
            link_command = ['clang']
            link_command.extend(objects)
            link_command.extend(['-shared', '-o', link_output_path])
        elif target.is_c and not target.is_library:
            error("Executable C target not supported by bootstrap yet")
        elif target.is_swift and not target.is_library:
            link_output_path = os.path.join(bin_dir, target.name)

            link_command = [args.swiftc_path,
                            '-o', link_output_path]
            if args.sysroot:
                link_command.extend(["-sdk", args.sysroot])
            if platform.system() == 'Darwin':
                link_command.extend(["-target", "x86_64-apple-macosx10.10"])
            link_command.extend(objects)
            for dependency in target.dependencies:
                dep_target = target_map[dependency]
                if dep_target.is_swift:
                    dependency_lib_path = os.path.join(lib_dir, "%s.a" % dependency)
                else:
                    dependency_lib_path = os.path.join(lib_dir, dependency + g_shared_lib_ext)
                link_command.append(dependency_lib_path)
                linked_libraries.append(dependency_lib_path)
            if platform.system() == 'Darwin':
                link_command.extend(["-Xlinker", "-all_load"])
            for lib in target.extra_libs:
                link_command.extend(["-Xlinker", "-l%s" % (lib,)])
            if platform.system() == 'Linux':
                link_command.extend(
                    ["-Xlinker", "-rpath=$ORIGIN/../lib/swift/linux"])
            if args.foundation_path:
                link_command.extend(["-L", args.foundation_path])
            if args.libdispatch_build_dir:
                link_command.extend(["-L", os.path.join(args.libdispatch_build_dir, "src", ".libs")])
        if not target.is_library and platform.system().startswith("CYGWIN"):
            link_command.extend(["-Xlinker", "--allow-multiple-definition"])
=======
        print("commands:", file=output)
        for target in self.targets:
            print("  # Target Commands: %r" % (target.name,), file=output)
            target_build_dir = os.path.join(self.sandbox_path, target.name + ".build")
            mkdir_p(target_build_dir)

            predecessor_node = "<entry-%s>" % (target.name,)
            objects = []
            link_input_nodes = [predecessor_node]

            # Write out the predecessor node used to order w.r.t. other targets.
            print("  %s:" % json.dumps(predecessor_node), file=output)
            print("    tool: phony", file=output)
            print("    inputs: %s" % json.dumps(
                [self.target_map[name].virtual_node for name in target.dependencies]),
                file=output)
            print("    outputs: %s" % json.dumps([predecessor_node]), file=output)
            print(file=output)
>>>>>>> 76e57452

            # Write out the target build commands (we just name the command and node
            # the same).

            # Write the compile commands, if used.
            if target.sources:
                target.write_compile_commands(
                    self.args, target_build_dir, self.module_dir, self.inc_dir, output, objects,
                    link_input_nodes, predecessor_node, self.target_map)


            # llbuild tool to use for this command.
            tool = "shell"

            # Form the command line to link.
            linked_libraries = []
            if target.is_swift and target.is_library:
                tool = "archive"
                link_output_path = os.path.join(self.lib_dir, "%s.a" % (target.name,))
                link_command = [] # Archive tool auto infers objects from inputs.
            elif target.is_c and target.is_library:
                tool = "archive"
                link_output_path = os.path.join(self.lib_dir, "%s.a" % (target.name,))
                # Archive tool auto infers objects from inputs.
                objects = []
                link_command = []
            elif target.is_c and not target.is_library:
                error("Executable C target not supported by bootstrap yet")
            elif target.is_swift and not target.is_library:
                link_output_path = os.path.join(self.bin_dir, target.name)
    
                link_command = [self.args.swiftc_path,
                                '-o', link_output_path]
                if self.args.sysroot:
                    link_command.extend(["-sdk", self.args.sysroot])
                if platform.system() == 'Darwin':
                    link_command.extend(["-target", "x86_64-apple-macosx10.10"])
                link_command.extend(objects)
                for dependency in target.dependencies:
                    dep_target = self.target_map[dependency]
                    dependency_lib_path = os.path.join(self.lib_dir, "%s.a" % dependency)
                    link_command.append(dependency_lib_path)
                    linked_libraries.append(dependency_lib_path)
                if platform.system() == 'Darwin':
                    link_command.extend(["-Xlinker", "-all_load"])
                for lib in target.extra_libs:
                    link_command.extend(["-Xlinker", "-l%s" % (lib,)])
                if platform.system() == 'Linux':
                    link_command.extend(
                        ["-Xlinker", "-rpath=$ORIGIN/../lib/swift/linux"])
                if self.args.foundation_path:
                    link_command.extend(["-L", self.args.foundation_path])
                if self.args.libdispatch_build_dir:
                    link_command.extend(["-L", os.path.join(self.args.libdispatch_build_dir, "src", ".libs")])

            # Write out the link command.
            if target.is_library:
                description = "Link %s" % target.name
            else:
                description = "Link %s" % link_output_path
            self.writeTool(
                tool,
                target.linked_virtual_node,
                description,
                link_input_nodes + objects + linked_libraries,
                [target.linked_virtual_node, link_output_path],
                link_command,
                output)

            # Write the top-level target group command.
            print("  %s:" % json.dumps(target.virtual_node), file=output)
            print("    tool: phony", file=output)
            print("    inputs: %s" % json.dumps(
                [target.linked_virtual_node]), file=output)
            print("    outputs: %s" % json.dumps([target.virtual_node]),
                  file=output)
            print(file=output)

        # Write the output file.
        write_file_if_changed(
                self.output_file, output.getvalue())

    # Write out the tool into output buffer.
    # Supported tools: shell and archive. args is ignored for archive tool.
    def writeTool(self, tool, node, description, inputs, outputs, args, output):
        print("  %s:" % json.dumps(node), file=output)
        print("    tool: %s" % tool, file=output)
        print("    description: %s" % description, file=output)
        print("    inputs: %s" % json.dumps(inputs), file=output)
        print("    outputs: %s" % json.dumps(outputs), file=output)
        if tool == "shell":
            print("    args: %s" % json.dumps(args), file=output)
        print(file=output)

def build_runtimes(targets, sandbox_path, args):
    target_map = dict((t.name, t) for t in targets)
    runtimes = {}
    runtimes['3'] = target_map['PackageDescription']
    runtimes['4'] = target_map['PackageDescription4']

    built_runtimes = {}
    for version, target in runtimes.items():
        note("building runtime v%s target: %s: " % (version, target.name))
        target_copy = copy.copy(target)
        target_copy.name = 'PackageDescription'
        build = llbuild(
                os.path.join(sandbox_path, "runtimes", version), [target_copy], args)
        build.create_manifest()
        build.run()
        built_runtimes[version] = build
    return built_runtimes

def process_runtime_libraries(build, args, lib_path):
    module_input_path = os.path.join(
        build.module_dir, "PackageDescription.swiftmodule")
    input_lib_path = os.path.join(
        build.lib_dir, "PackageDescription.a")

    mkdir_p(lib_path)
    runtime_module_path = os.path.join(
        lib_path, "PackageDescription.swiftmodule")
    cmd = ["rsync", "-a", module_input_path, runtime_module_path]
    subprocess.check_call(cmd)
    if platform.system() == 'Darwin':
        runtime_lib_path = os.path.join(lib_path, "libPackageDescription.dylib")
        cmd = [args.swiftc_path, "-Xlinker", "-dylib", "-o",
               runtime_lib_path,
               "-Xlinker", "-all_load",
               input_lib_path,
               "-target", "x86_64-apple-macosx10.10"]
    else:
        # Derive the command line to use by querying to swiftc
        # driver. Unfortunately we cannot use it directly due to the inability
        # to use an -X... style arg to pass arguments to the Clang driver, which
        # it calls before calling the linker.

        # This is the command we would like to use.
        #
        # We include an RPATH entry so that the Swift libraries can be found
        # relative to where it will be installed (in 'lib/swift/pm/...').
        runtime_lib_path = os.path.join(lib_path, "libPackageDescription.so")

        # Change shared object extension for Cygwin
        if platform.system().startswith("CYGWIN"):
            runtime_lib_path = os.path.join(lib_path, "libPackageDescription.dll") 

        cmd = [args.swiftc_path, "-Xlinker", "-shared", "-o", runtime_lib_path,
               "-Xlinker", "--whole-archive",
               "-Xlinker", input_lib_path,
               "-Xlinker", "--no-whole-archive", "-lswiftGlibc",
               "-Xlinker", "-rpath=$ORIGIN/../linux"]

        # Add link flags for Cygwin
        if platform.system().startswith("CYGWIN"):
            cmd.extend(["-Xlinker", "--allow-multiple-definition"])

        # We need to pass one swift file here to bypass the "no input files"
        # error.
        tf = tempfile.NamedTemporaryFile(suffix=".swift")
        cmds = subprocess.check_output(
            cmd + [tf.name, "-###"],
            universal_newlines=True).strip().split("\n")

        # Get the link command 'swiftc' used.
        link_cmd = shlex.split(cmds[-1])

        # Unqoute any quoted characters.
        link_cmd = [arg.replace("\\", "") for arg in link_cmd]

        # Drop any .o files, and the -Xlinker which precedes '-shared'.
        try:
            idx = link_cmd.index("-shared")
        except:
            idx = -1
        if idx == -1 or link_cmd[idx - 1] != "-Xlinker":
            raise SystemExit("unable to understand 'swiftc' driver commands")
        del link_cmd[idx - 1]
        cmd = [arg for arg in link_cmd
               if arg.endswith(("swift_begin.o", "swift_end.o")) or
               (not arg.endswith((".o", ".autolink")))]
    subprocess.check_call(cmd)
    return (runtime_module_path, runtime_lib_path)


def get_swift_build_tool_path():
    # Search for a 'swift-build-tool' to use.

    # First, look in $(BUILT_PRODUCTS_DIR) in case we are being built from Xcode
    # along with the llbuild project.
    built_products_dir = os.environ.get("BUILT_PRODUCTS_DIR")
    if built_products_dir:
        sbt_path = os.path.join(built_products_dir, "swift-build-tool")
        if os.path.exists(sbt_path):
            return sbt_path

    SWIFT_EXEC = os.getenv("SWIFT_EXEC")
    if SWIFT_EXEC:
        maybe_path = os.path.join(SWIFT_EXEC, "../swift-build-tool")
        if os.path.exists(maybe_path):
            return maybe_path

    # If that failed, on Darwin use xcrun to search for the tool.
    if platform.system() == 'Darwin':
        try:
            sbt_path = subprocess.check_output(
                ["xcrun", "--find", "swift-build-tool"],
                stderr=subprocess.PIPE, universal_newlines=True).strip()
            if os.path.exists(sbt_path):
                return sbt_path
        except subprocess.CalledProcessError:
            pass
    else:
        # Otherwise, search for it in PATH.
        try:
            return subprocess.check_output(["which", "swift-build-tool"],
                                           universal_newlines=True).strip()
        except:
            pass

    # If all else failed, report an error.
    error("unable to find 'swift-build-tool' tool for bootstrap build")


def get_swiftc_path():
    try:
        if os.getenv("SWIFT_EXEC"):
            swiftc_path=os.path.realpath(os.getenv("SWIFT_EXEC"))
            if os.path.basename(swiftc_path) == 'swift':
                swiftc_path = swiftc_path + 'c'
            return swiftc_path
        elif platform.system() == 'Darwin':
            return subprocess.check_output(["xcrun", "--find", "swiftc"],
                stderr=subprocess.PIPE, universal_newlines=True).strip()
        else:
            return subprocess.check_output(["which", "swiftc"],
            universal_newlines=True).strip()
    except:
        error("unable to find 'swiftc' tool for bootstrap build")

# Install a binary file at the install path.
#
# This method removes the hardcoded stdlib path from the binary.
def installBinary(binary_path, install_path, swiftc_path, add_rpath=None):
    mkdir_p(install_path)
    cmd = ["rsync", "-a", binary_path, install_path]
    note("installing %s: %s" % (
        os.path.basename(binary_path), ' '.join(cmd)))
    result = subprocess.call(cmd)
    if result != 0:
        error("install failed with exit status %d" % (result,))

    # Remove the hard-coded stdlib RPATHs that `swiftc` bakes in on
    # Darwin.
    #
    # FIXME: We need a way to control this, instead of having to rip it
    # out after the fact. https://bugs.swift.org/browse/SR-1967
    if platform.system() == 'Darwin':
        installed_path = os.path.join(
            install_path, os.path.basename(binary_path))
        stdlib_path = os.path.realpath(
            os.path.join(os.path.dirname(swiftc_path), "..",
                         "lib", "swift", "macosx"))
        cmd = ["install_name_tool", "-delete_rpath",
               stdlib_path, installed_path]
        note("removing stray RPATH from %s: %s" % (
                installed_path, ' '.join(cmd)))
        result = subprocess.call(cmd)
        if result != 0:
            error("command  failed with exit status %d" % (result,))

        # Add an additional RPATH, if requested.
        if add_rpath:
            cmd = ["install_name_tool", "-add_rpath",
                   add_rpath, installed_path]
            note("adding RPATH to %s: %s" % (
                    installed_path, ' '.join(cmd)))
            result = subprocess.call(cmd)
            if result != 0:
                error("command  failed with exit status %d" % (result,))
    else:
        if add_rpath:
            error("unable to add RPATHs on this platform")

def main():
    parser = argparse.ArgumentParser(
        usage="%(prog)s [options] [clean|all|test|install]",
        description="This script will build a bootstrapped copy of the Swift "
                    "Package Manager, and optionally perform extra actions "
                    "like installing the result (with 'install') to a "
                    "location ('--prefix').")
    parser.add_argument("build_actions",
                        help="Extra actions to perform. Can be any number of "
                             "the following: [clean, all, test, install]",
                        nargs="*", default=["all"])
    parser.add_argument("--swiftc", dest="swiftc_path",
                        help="path to the swift compiler [%(default)s]",
                        metavar="PATH")
    parser.add_argument("--sbt", dest="sbt_path",
                        help="path to the 'swift-build-tool' tool "
                             "[%(default)s]",
                        metavar="PATH")
    parser.add_argument("--sysroot",
                        help="compiler sysroot to pass to Swift [%(default)s]",
                        default=g_default_sysroot, metavar="PATH")
    parser.add_argument("--build", dest="build_path",
                        help="create build products at PATH [%(default)s]",
                        default=".build", metavar="PATH")
    parser.add_argument("--prefix", dest="install_prefixes", nargs='*',
                        help="use PATHS as the prefixes for installing "
                             "[%(default)s]",
                        default=["/usr/local"], metavar="PATHS")
    parser.add_argument("-v", "--verbose", action="store_true",
                        help="use verbose output")
    parser.add_argument("--foundation", dest="foundation_path",
                        help="Path to Foundation build directory")
    parser.add_argument("--xctest", dest="xctest_path",
                        help="Path to XCTest build directory")
    parser.add_argument("--libdispatch-build-dir", dest="libdispatch_build_dir",
                        help="Path to the libdispatch build directory")
    parser.add_argument("--libdispatch-source-dir", dest="libdispatch_source_dir",
                        help="Path to the libdispatch source directory")
    parser.add_argument("--release", action="store_true",
                        help="Build stage 2 for release")
    parser.add_argument("--generate-xcodeproj", action="store_true",
                        help="Also generate an Xcode project for SwiftPM")
    parser.add_argument("--test-parallel", action="store_true",
                        help="Run tests in parallel")
    parser.add_argument("--enable-perf-tests", action="store_true",
                        help="Enables performance tests in the generated Xcode project")
    parser.add_argument("--vendor-name", dest="vendor_name",
                        help="vendor name for use in --version")
    parser.add_argument("--build-identifier", dest="build_identifier",
                        help="build identifier for use in --version")
    parser.add_argument("--libswiftpm-library-dir", dest="libswiftpm_library_dir",
                        help="Directory in which to put libSwiftPM library")
    parser.add_argument("--libswiftpm-modules-dir", dest="libswiftpm_modules_dir",
                        help="Directory in which to put libSwiftPM modules")
    parser.add_argument("--libswiftpm-skip-c-headers", action="store_true",
                        help="Skip installing C headers in libSwiftPM install directory")
    args = parser.parse_args()

    if not args.swiftc_path:
        args.swiftc_path = get_swiftc_path()

    # Absolutize input paths.
    if args.build_path:
        args.build_path = os.path.abspath(args.build_path)
    if args.swiftc_path:
        args.swiftc_path = os.path.abspath(args.swiftc_path)
    if args.sbt_path:
        args.sbt_path = os.path.abspath(args.sbt_path)
    if args.foundation_path:
        args.foundation_path = os.path.abspath(args.foundation_path)
    if args.xctest_path:
        args.xctest_path = os.path.abspath(args.xctest_path)
        
    build_actions = set(args.build_actions)

    # Save the build configuration.
    if args.release:
        conf = "release"
    else:
        conf = "debug"
            
    # Validate the build actions.
    for action in build_actions:
        if action not in ("clean", "all", "test", "install"):
            raise SystemExit("unknown build action: %r" % (action,))

    # Compute the build paths.
    build_path = os.path.join(g_project_root, args.build_path)
    sandbox_path = os.path.join(build_path, ".bootstrap")

    # If the action is "clean", just remove the bootstrap and build directories.
    if "clean" in build_actions:
        cmd = ["rm", "-rf", sandbox_path]
        note("cleaning stage1: %s" % (' '.join(cmd),))
        result = subprocess.call(cmd)
        if result != 0:
            error("build failed with exit status %d" % (result,))

        cmd = ["rm", "-rf", build_path]
        note("cleaning self-hosted: %s" % (' '.join(cmd),))
        result = subprocess.call(cmd)
        if result != 0:
            error("build failed with exit status %d" % (result,))
        raise SystemExit(0)

    # All other actions build.

    # Create the sandbox.
    mkdir_p(sandbox_path)

    # Determine the swift-build-tool to use.
    args.sbt_path = os.path.abspath(
        args.sbt_path or get_swift_build_tool_path())

    # Run the stage1 build.
    note("building stage1")
    stage1 = llbuild(sandbox_path, targets, args)
    stage1.create_manifest()
    stage1.run()

    # Build runtime libraries.
    built_runtimes = build_runtimes(targets, sandbox_path, args)

    processed_runtimes = {}
    for version, build in built_runtimes.items():
        # Path where runtime library will be copied from sandbox.
        lib_path = os.path.join(sandbox_path, "lib", "swift", "pm", version)

        # Stage the stage1 runtime library.
        processed_runtimes[version] = process_runtime_libraries(
                build, args, lib_path)

    libdir = os.path.join(build_path, "lib")
    bindir = os.path.join(build_path, conf)
    mkdir_p(bindir)
    bootstrapped_product = os.path.join(bindir, "swift-build-stage1")

    # Construct a fake toolchain so swift-build can build itself
    # without requiring it to have hacky-edge-case logic
    def make_fake_toolchain():
        symlink_force(args.swiftc_path, os.path.join(bindir, "swiftc"))
        symlink_force(args.sbt_path, os.path.join(bindir, "swift-build-tool"))
        symlink_force(os.path.join(sandbox_path, "bin", "swift-build"),
                      bootstrapped_product)
        if os.path.isdir(libdir) and not os.path.islink(libdir):
            # TODO remove, here to prevent revlock incremental CI build failures
            shutil.rmtree(libdir)
        symlink_force(os.path.join(sandbox_path, "lib"), build_path)

        if args.foundation_path:
            libswiftdir = os.path.join(sandbox_path, "lib", "swift", "linux")
            mkdir_p(libswiftdir)
            symlink_force(os.path.join(args.foundation_path, 'libFoundation.so'),
                libswiftdir)
            if args.libdispatch_build_dir:
                symlink_force(os.path.join(args.libdispatch_build_dir, "src", ".libs", "libdispatch.so"),
                    libswiftdir)

    make_fake_toolchain()

    # Build the package manager with itself.

    # Compute the build flags, needed for swift-build and swift-test.
    build_flags = []

    # Disable sandboxing when bootstraping.
    build_flags.append("--disable-sandbox")
    
    # We need to embed an RPATH so swift-{build,test} can find the core
    # libraries.
    if platform.system() == 'Linux':
        embed_rpath = "$ORIGIN/../lib/swift/linux"
    elif platform.system().startswith('CYGWIN'):
        embed_rpath = "$ORIGIN/../lib/swift/cygwin"
        build_flags.extend(['-Xswiftc', '-I/usr/include', '-Xswiftc', '-DCYGWIN'])
    else:
        embed_rpath = "@executable_path/../lib/swift/macosx"
    build_flags.extend(["-Xlinker", "-rpath", "-Xlinker", embed_rpath])
    if args.verbose:
        build_flags.append("-v")

    # If appropriate, write out the version info header and module map file,
    # and add flags for a custom version string:
    if args.vendor_name or args.build_identifier:
        if not args.vendor_name or not args.build_identifier:
            error("--build-identifier is required with --vendor-name")

        incdir = os.path.join(sandbox_path, "inc")
        write_bootstrap_version_info(
                incdir, args.vendor_name, args.build_identifier)

        build_flags.extend(["-Xswiftc", "-I{}".format(incdir)])
        build_flags.extend(["-Xswiftc", "-DHasCustomVersionString"])
    
    if args.foundation_path:
        core_foundation_path = os.path.join(
            args.foundation_path, "usr", "lib", "swift")
        # Tell the linker where to look for XCTest, but autolinking
        # knows to pass -lXCTest.
        build_flags.extend(["-Xlinker", "-L", "-Xlinker", args.foundation_path])
        # Add an RPATH, so that the tests can be run directly.
        build_flags.extend(["-Xlinker", "-rpath", "-Xlinker",
                            args.foundation_path])
        build_flags.extend(["-Xswiftc", "-I{}".format(args.foundation_path)])
        build_flags.extend(["-Xswiftc", "-I{}".format(core_foundation_path)])

    if args.xctest_path:
        # Tell the linker where to look for XCTest, but autolinking
        # knows to pass -lXCTest.
        build_flags.extend(["-Xlinker", "-L", "-Xlinker", args.xctest_path])
        # Add an RPATH, so that the tests can be run directly.
        build_flags.extend(["-Xlinker", "-rpath", "-Xlinker", args.xctest_path])
        build_flags.extend(["-Xswiftc", "-I{}".format(args.xctest_path)])

    if args.libdispatch_build_dir:
        build_flags.extend(["-Xlinker", "-L{}".format(
            os.path.join(args.libdispatch_build_dir, "src", ".libs"))])
        build_flags.extend(["-Xswiftc", "-I{}".format(
            os.path.join(args.libdispatch_build_dir, "src"))])
        build_flags.extend(["-Xswiftc", "-I{}".format(
            os.path.join(args.libdispatch_build_dir, "src", "swift"))])
        build_flags.extend(["-Xswiftc", "-I{}".format(
            args.libdispatch_source_dir)])
        build_flags.extend(["-Xcc", "-fblocks"])
    
    # Enable testing in release mode because SwiftPM's tests uses @testable imports.
    #
    # Note: Testing is already enabled in debug mode by SwiftPM itself.
    if args.release:
        build_flags.extend(["-Xswiftc", "-enable-testing"])
        build_flags.extend(["--configuration", "release"])

    env_cmd = ["env", "SWIFT_EXEC=" + os.path.join(bindir, "swiftc"),
                      "SWIFT_BUILD_PATH=" + build_path]
    if args.sysroot:
        env_cmd.append("SYSROOT=" + args.sysroot)
    cmd = env_cmd + [bootstrapped_product] + build_flags

    # Always build tests in stage2.
    cmd.extend(["--build-tests"])

    note("building self-hosted 'swift-build': %s" % (
        ' '.join(cmd),))
    result = subprocess.call(cmd, cwd=g_project_root)
    if result != 0:
        error("build failed with exit status %d" % (result,))

    swift_package_path = os.path.join(build_path, conf, "swift-package")
    swift_build_path = os.path.join(build_path, conf, "swift-build")
    swift_test_path = os.path.join(build_path, conf, "swift-test")
    swiftpm_xctest_helper_path = os.path.join(
        build_path, conf, "swiftpm-xctest-helper")

    # If testing, run each of the test bundles.
    if "test" in build_actions:
        # Construct the test environment.
        cmd = env_cmd + [swift_test_path] + build_flags
        if args.test_parallel:
            cmd.append("--parallel")
        note("testing with command: %s" % (
            ' '.join(cmd),))
        result = subprocess.call(cmd, cwd=g_project_root)
        if result != 0:
            error("tests failed with exit status %d" % (result,))

    # If installing, put the build products in the appropriate locations.
    if "install" in build_actions:
        # Install in each prefix.
        for install_prefix in args.install_prefixes:
            bin_install_path = os.path.join(g_project_root, install_prefix,
                                            "bin")
            lib_install_path = os.path.join(g_project_root, install_prefix,
                                            "lib", "swift", "pm")
            libexec_install_path = os.path.join(g_project_root, install_prefix,
                                            "libexec", "swift", "pm")
            mkdir_p(bin_install_path)
            mkdir_p(lib_install_path)
            mkdir_p(libexec_install_path)

            # Install XCTest helper inside libexec.
            if platform.system() == 'Darwin':
                # Append the required RPATH for finding the standard libraries from
                # the libexec install path.
                #
                # FIXME: We need to find a way to express this from within the
                # package manager. https://bugs.swift.org/browse/SR-1968
                installBinary(swiftpm_xctest_helper_path, libexec_install_path,
                              args.swiftc_path,
                              add_rpath=("@executable_path/../../../"
                                         "lib/swift/macosx"))

            # Install the main executables.
            for product_path in [swift_package_path, swift_build_path,
                                 swift_test_path]:
                installBinary(product_path, bin_install_path, args.swiftc_path)

            # Install the runtimes.
            for version, runtime in processed_runtimes.items():
                runtime_module_path, runtime_lib_path = runtime
                install_path = os.path.join(lib_install_path, version)

                # Install library.
                installBinary(runtime_lib_path, install_path, args.swiftc_path)

                # Install module.
                cmd = ["install", "-m", "0644",
                       runtime_module_path, install_path]
                note("installing %s: %s" % (
                    os.path.basename(runtime_module_path), ' '.join(cmd)))
                result = subprocess.call(cmd)
                if result != 0:
                    error("install failed with exit status %d" % (result,))
    
    # Copy the libSwiftPM library to a directory, if we've been asked to do so.
    if args.libswiftpm_library_dir:
        # Make the directory absolute, if needed.
        libswiftpm_library_dir = os.path.abspath(args.libswiftpm_library_dir)
        
        # Create the output directory, if needed.
        mkdir_p(libswiftpm_library_dir)
        
        # Find the libSwiftPM product.  It's an error if we don't.
        try:
            libswiftpm_product = product_map["SwiftPM"]
        except:
            error("unable to find 'SwiftPM' product in package manifest; cannot copy library to '%s'" % (libswiftpm_library_dir, ))
        
        # Copy the libSwiftPM library.
        # FIXME: This shouldn't require so much knowledge of the manifest.
        # FIXME: We should handle what happens if it's a static library.
        src_path = os.path.join(build_path, conf, libswiftpm_product.product_name)
        installBinary(src_path, libswiftpm_library_dir, args.swiftc_path)
        
        # If it's a dynamic library, and if we're on Darwin, fix the dylib id.
        if platform.system() == 'Darwin':
            if libswiftpm_product.type == ProductType.DYNAMIC_LIBRARY:
                dst_path = os.path.join(libswiftpm_library_dir, libswiftpm_product.product_name)
                dylib_id = os.path.join("@rpath", libswiftpm_product.product_name)
                cmd = ["install_name_tool", "-id", dylib_id, dst_path]
                note("resetting dylib id: %s" % ' '.join(cmd))
                result = subprocess.call(cmd)
                if result != 0:
                    error("command  failed with exit status %d" % (result,))
    
    # Copy the libSwiftPM modules to a directory, if we've been asked to do so.
    # FIXME: There is too much duplication between this part and the one above.
    if args.libswiftpm_modules_dir:
        # Make the directory absolute, if needed.
        libswiftpm_modules_dir = os.path.abspath(args.libswiftpm_modules_dir)
        
        # Create the output directory, if needed.
        mkdir_p(libswiftpm_modules_dir)
        
        # Find the libSwiftPM product.  It's an error if we don't find it.
        try:
            libswiftpm_product = product_map["SwiftPM"]
        except:
            error("unable to find 'SwiftPM' product in package manifest; cannot copy modules to '%s'", libswiftpm_library_dir)
        
        # Copy the libSwiftPM modules.
        # FIXME: This shouldn't require so much knowledge of the manifest.
        # FIXME: We should handle what happens if it's a static library.
        target_map = dict((t.name, t) for t in targets)
        for target_name in libswiftpm_product.targets:
            target = target_map[target_name]
            if target.is_c:
                # Skip if requested.
                if args.libswiftpm_skip_c_headers:
                    continue
                # Copy headers of the C target.
                include_dir = os.path.join(target.module_root_dir, "include/")
                if not os.path.exists(include_dir):
                    continue
                dst_path = os.path.join(libswiftpm_modules_dir, target.name)
                cmd = ["rsync", "-a", include_dir, dst_path]
                note("copying %s: %s" % (os.path.basename(src_path), ' '.join(cmd)))
                result = subprocess.call(cmd)
                if result != 0:
                    error("copying failed with exit status %d" % result)
            elif target.is_swift:
                # Copy swiftmodule and swiftdoc i.e. headers of the Swift target.
                for suffix in [".swiftmodule", ".swiftdoc"]:
                    src_path = os.path.join(build_path, conf, target.name + suffix)
                    if not os.path.exists(src_path):
                        continue
                    dst_path = os.path.join(libswiftpm_modules_dir, target.name + suffix)
                    cmd = ["rsync", "-a", src_path, dst_path]
                    note("copying %s: %s" % (os.path.basename(src_path), ' '.join(cmd)))
                    result = subprocess.call(cmd)
                    if result != 0:
                        error("copying failed with exit status %d" % result)
            else:
                error("Unknown target type " + target)
        
        # Also emit the version info, if appropriate.  This appears as a module
        # consisting of a header file and a module map.
        if args.vendor_name or args.build_identifier:
            if not args.vendor_name or not args.build_identifier:
                error("--build-identifier is required with --vendor-name")
            note("writing version info ('%s', '%s') to %s" % (args.vendor_name, args.build_identifier, libswiftpm_modules_dir))
            write_bootstrap_version_info(libswiftpm_modules_dir, args.vendor_name, args.build_identifier)
    
    # If generating an Xcode project, also use the build product to do that.
    if args.generate_xcodeproj:
        # We will use the `swift-package` binary we just built to generate the
        # Xcode project.
        cmd = [swift_package_path]
        if args.enable_perf_tests:
            cmd.extend(["-Xswiftc", "-DENABLE_PERF_TESTS"])
        cmd.extend(["generate-xcodeproj"])
        
        # If there is a `llvm-profdata` binary next to `swiftc`, we enable code
        # coverage in the generated project.
        llvm_profdata_path = os.path.join(os.path.dirname(args.swiftc_path),
            "llvm-profdata")
        if os.path.exists(llvm_profdata_path):
            cmd.append("--enable-code-coverage")

        # Generate the .xcconfig file.
        xcconfig_path = os.path.join("SwiftPM.xcodeproj/overrides.xcconfig")
        if not os.path.exists(os.path.dirname(xcconfig_path)):
            mkdir_p(os.path.dirname(xcconfig_path))
        with open(xcconfig_path, "w") as f:
            # Add hardcoded `-swift-version 3` in other swift flags for Xcode 8.3 support.
            if find_xcode_version().startswith("Xcode 8.3"):
                print("OTHER_SWIFT_FLAGS = $(inherited) -swift-version 3", file=f)
        cmd += ["--xcconfig-overrides", xcconfig_path]
            
        # Call `swift-package` to generate the Xcode project.
        note("generating Xcode project: %s" % (' '.join(cmd),))
        result = subprocess.call(cmd)
        if result != 0:
            error("xcodeproj generation failed with exit status %d" % (result,))

        # Copy the perf test scheme if perf tests should be enabled.
        #
        # This is hacky but we need a way to run only performance tests and there
        # is no way to do this with SwiftPM right now.
        if args.enable_perf_tests:
            shutil.copyfile(os.path.join(os.path.dirname(os.path.abspath(__file__)), "PerformanceTests.xcscheme"), "SwiftPM.xcodeproj/xcshareddata/xcschemes/PerformanceTests.xcscheme")
                
if __name__ == '__main__':
    main()<|MERGE_RESOLUTION|>--- conflicted
+++ resolved
@@ -335,12 +335,6 @@
 # Loads and parses the Package.swift manifest, returning the lists of Targets
 # and Product objects discovered by doing so.
 def parse_manifest():
-<<<<<<< HEAD
-    # we have a *very* strict format for our manifest to make parsing more
-    # robust
-    pattern = re.compile(
-        r'Target\(.*?name: "(.*?)",\r?\n? *dependencies: (\[.*?\])\)',
-=======
     # We have a *very* strict format for our manifest to make parsing more
     # robust.  We use this to determine the target and product definitions.
     target_pattern = re.compile(
@@ -348,7 +342,6 @@
         re.DOTALL | re.MULTILINE)
     product_pattern = re.compile(
         r'.library\([\n ]*name: \"(.*?)\",[\n ]*type: (.*?),[\n ]*targets: (\[.*?\])[\n ]*\)',
->>>>>>> 76e57452
         re.DOTALL | re.MULTILINE)
 
     # Load the manifest as a string (we always assume UTF-8 encoding).
@@ -511,66 +504,6 @@
                 target.name, json.dumps([target.virtual_node])), file=output)
         print(file=output)
 
-<<<<<<< HEAD
-        # Write out the target build commands (we just name the command and node
-        # the same).
-
-        # Write the compile commands, if used.
-        if target.sources:
-            target.write_compile_commands(
-                args, target_build_dir, module_dir, inc_dir, output, objects,
-                link_input_nodes, predecessor_node)
-
-
-        # llbuild tool to use for this command.
-        tool = "shell"
-
-        # Form the command line to link.
-        linked_libraries = []
-        if target.is_swift and target.is_library:
-            tool = "archive"
-            link_output_path = os.path.join(lib_dir, "%s.a" % (target.name,))
-            link_command = [] # Archive tool auto infers objects from inputs.
-        elif target.is_c and target.is_library:
-            # We have to use shared library for interpolation between Swift and C so we can't use static library for C Targets.
-            link_output_path = os.path.join(lib_dir, target.name + g_shared_lib_ext)
-            link_command = ['clang']
-            link_command.extend(objects)
-            link_command.extend(['-shared', '-o', link_output_path])
-        elif target.is_c and not target.is_library:
-            error("Executable C target not supported by bootstrap yet")
-        elif target.is_swift and not target.is_library:
-            link_output_path = os.path.join(bin_dir, target.name)
-
-            link_command = [args.swiftc_path,
-                            '-o', link_output_path]
-            if args.sysroot:
-                link_command.extend(["-sdk", args.sysroot])
-            if platform.system() == 'Darwin':
-                link_command.extend(["-target", "x86_64-apple-macosx10.10"])
-            link_command.extend(objects)
-            for dependency in target.dependencies:
-                dep_target = target_map[dependency]
-                if dep_target.is_swift:
-                    dependency_lib_path = os.path.join(lib_dir, "%s.a" % dependency)
-                else:
-                    dependency_lib_path = os.path.join(lib_dir, dependency + g_shared_lib_ext)
-                link_command.append(dependency_lib_path)
-                linked_libraries.append(dependency_lib_path)
-            if platform.system() == 'Darwin':
-                link_command.extend(["-Xlinker", "-all_load"])
-            for lib in target.extra_libs:
-                link_command.extend(["-Xlinker", "-l%s" % (lib,)])
-            if platform.system() == 'Linux':
-                link_command.extend(
-                    ["-Xlinker", "-rpath=$ORIGIN/../lib/swift/linux"])
-            if args.foundation_path:
-                link_command.extend(["-L", args.foundation_path])
-            if args.libdispatch_build_dir:
-                link_command.extend(["-L", os.path.join(args.libdispatch_build_dir, "src", ".libs")])
-        if not target.is_library and platform.system().startswith("CYGWIN"):
-            link_command.extend(["-Xlinker", "--allow-multiple-definition"])
-=======
         print("commands:", file=output)
         for target in self.targets:
             print("  # Target Commands: %r" % (target.name,), file=output)
@@ -589,7 +522,6 @@
                 file=output)
             print("    outputs: %s" % json.dumps([predecessor_node]), file=output)
             print(file=output)
->>>>>>> 76e57452
 
             # Write out the target build commands (we just name the command and node
             # the same).
